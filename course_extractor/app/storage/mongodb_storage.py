from bson import ObjectId

<<<<<<< HEAD
from course_extractor.app.db.connector import get_mongodb_connection
from course_extractor.app.db.models import CourseDocument


def save_course_to_mongodb(course_document: CourseDocument, collection: str = "python_courses") -> ObjectId:
=======
def save_courses_to_mongodb(course_documents):
>>>>>>> 9bc5b4a7
    """
    Save multiple CourseDocument objects to the `python_courses` collection in the `courses_db` database.

    Args:
        course_documents (list[CourseDocument]): The list of documents to save.

    Returns:
<<<<<<< HEAD
        ObjectId: The ID of the inserted document.
        :param collection: Name of the target database collection.
=======
        list[ObjectId]: The list of inserted document IDs.
>>>>>>> 9bc5b4a7
    """
    # Get the MongoDB connection
    db = get_mongodb_connection()

    # Access the given collection (default is python_courses) in the `courses_db` database
    collection = db[collection]

    # Convertir chaque objet en dictionnaire
    documents = [doc.to_dict() for doc in course_documents]

    # Insérer tous les documents en une seule opération
    if documents:
        result = collection.insert_many(documents)
        return result.inserted_ids
    return []<|MERGE_RESOLUTION|>--- conflicted
+++ resolved
@@ -1,27 +1,41 @@
 from bson import ObjectId
 
-<<<<<<< HEAD
 from course_extractor.app.db.connector import get_mongodb_connection
 from course_extractor.app.db.models import CourseDocument
 
 
 def save_course_to_mongodb(course_document: CourseDocument, collection: str = "python_courses") -> ObjectId:
-=======
-def save_courses_to_mongodb(course_documents):
->>>>>>> 9bc5b4a7
+    """
+    Save a CourseDocument object to the `python_courses` collection in the `courses_db` database.
+
+    Args:
+        course_document (CourseDocument): The document to save.
+        collection (str): Name of the target database collection.
+
+    Returns:
+        ObjectId: The ID of the inserted document.
+    """
+    # Get the MongoDB connection
+    db = get_mongodb_connection()
+
+    # Access the given collection (default is python_courses) in the `courses_db` database
+    collection = db[collection]
+
+    # Insert the document and return the inserted ID
+    result = collection.insert_one(course_document.to_dict())
+    return result.inserted_id
+
+
+def save_courses_to_mongodb(course_documents: list[CourseDocument], collection: str = "python_courses") -> list[ObjectId]:
     """
     Save multiple CourseDocument objects to the `python_courses` collection in the `courses_db` database.
 
     Args:
         course_documents (list[CourseDocument]): The list of documents to save.
+        collection (str): Name of the target database collection.
 
     Returns:
-<<<<<<< HEAD
-        ObjectId: The ID of the inserted document.
-        :param collection: Name of the target database collection.
-=======
         list[ObjectId]: The list of inserted document IDs.
->>>>>>> 9bc5b4a7
     """
     # Get the MongoDB connection
     db = get_mongodb_connection()
