import os

<<<<<<< HEAD
from course_extractor.app.db.models import CourseDocument
from course_extractor.app.extractors.pdf_extractor import extract_text_from_pdf, download_pdf
from course_extractor.app.storage.mongodb_storage import save_course_to_mongodb


# Example usage
pdf_path = "downloads/cours-python.pdf"
text = extract_text_from_pdf(pdf_path)
url = "https://urfist.pages.math.unistra.fr/cours-python/cours-python.pdf"
downloaded_pdf = download_pdf(url, "downloads")
# Example data
file_name = os.path.basename(url),
file_type = "pdf"
metadata = {
    "title": "Introduction to Python",
    "source": url
}
content = {
    "text": text
}
tags = ["python", "programming"]

# Create a CourseDocument
course_doc = CourseDocument(file_name, file_type, metadata, content, tags)

# Save the document to MongoDB
inserted_id = save_course_to_mongodb(course_doc)
print(f"Document saved with ID: {inserted_id}")
=======
from AutoRevise.course_extractor.app.db.models import CourseDocument
from AutoRevise.course_extractor.app.extractors.pdf_extractor import extract_text_from_pdf, download_pdf
from AutoRevise.course_extractor.app.storage.mongodb_storage import save_courses_to_mongodb


# Liste des URLs des PDFs à traiter
urls = [
    "https://urfist.pages.math.unistra.fr/cours-python/cours-python.pdf",
    "https://xgarrido.github.io/licence_python_teaching/pdf/01_slide_environnement.pdf",
    "https://xgarrido.github.io/licence_python_teaching/pdf/02_slide_type.pdf",
    "https://xgarrido.github.io/licence_python_teaching/pdf/03_slide_fonction.pdf",
    "https://xgarrido.github.io/licence_python_teaching/pdf/04_slide_module.pdf"
]

# Dossier de téléchargement
download_dir = "downloads"
documents = []  # Liste des documents à insérer

for url in urls:
    # Télécharger le PDF
    downloaded_pdf_path = download_pdf(url, download_dir)

    # Vérifier si le fichier a bien été téléchargé
    if not os.path.exists(downloaded_pdf_path):
        print(f"Échec du téléchargement pour {url}")
        continue

    # Extraire le texte du PDF
    text = extract_text_from_pdf(downloaded_pdf_path)

    # Déterminer le nom du fichier
    file_name = os.path.basename(url)

    # Métadonnées associées
    metadata = {
        "title": f"Document extrait de {file_name}",
        "source": url
    }

    # Contenu du document
    content = {
        "text": text
    }

    tags = ["python", "programming"]

    # Créer un objet CourseDocument et l'ajouter à la liste
    course_doc = CourseDocument(file_name, "pdf", metadata, content, tags)
    documents.append(course_doc)

# Insérer tous les documents en une seule opération
if documents:
    inserted_ids = save_courses_to_mongodb(documents)
    print(f"{len(inserted_ids)} documents insérés avec succès.")
else:
    print("Aucun document à insérer.")
>>>>>>> 9bc5b4a7
<|MERGE_RESOLUTION|>--- conflicted
+++ resolved
@@ -1,39 +1,8 @@
 import os
 
-<<<<<<< HEAD
 from course_extractor.app.db.models import CourseDocument
 from course_extractor.app.extractors.pdf_extractor import extract_text_from_pdf, download_pdf
 from course_extractor.app.storage.mongodb_storage import save_course_to_mongodb
-
-
-# Example usage
-pdf_path = "downloads/cours-python.pdf"
-text = extract_text_from_pdf(pdf_path)
-url = "https://urfist.pages.math.unistra.fr/cours-python/cours-python.pdf"
-downloaded_pdf = download_pdf(url, "downloads")
-# Example data
-file_name = os.path.basename(url),
-file_type = "pdf"
-metadata = {
-    "title": "Introduction to Python",
-    "source": url
-}
-content = {
-    "text": text
-}
-tags = ["python", "programming"]
-
-# Create a CourseDocument
-course_doc = CourseDocument(file_name, file_type, metadata, content, tags)
-
-# Save the document to MongoDB
-inserted_id = save_course_to_mongodb(course_doc)
-print(f"Document saved with ID: {inserted_id}")
-=======
-from AutoRevise.course_extractor.app.db.models import CourseDocument
-from AutoRevise.course_extractor.app.extractors.pdf_extractor import extract_text_from_pdf, download_pdf
-from AutoRevise.course_extractor.app.storage.mongodb_storage import save_courses_to_mongodb
-
 
 # Liste des URLs des PDFs à traiter
 urls = [
@@ -86,4 +55,4 @@
     print(f"{len(inserted_ids)} documents insérés avec succès.")
 else:
     print("Aucun document à insérer.")
->>>>>>> 9bc5b4a7
+   